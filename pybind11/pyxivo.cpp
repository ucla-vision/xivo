--- conflicted
+++ resolved
@@ -71,7 +71,6 @@
     }
   }
 
-<<<<<<< HEAD
   void VisualMeas(uint64_t ts,
     py::array_t<unsigned char, py::array::c_style | py::array::forcecast> b)
   {
@@ -82,13 +81,6 @@
     int num_row = info.size / size_row;
 
     cv::Mat image(num_row, num_col, CV_8UC3, info.ptr);
-=======
-
-  void VisualMeas2(uint64_t ts, py::array_t<unsigned char, py::array::c_style | py::array::forcecast> b)
-  {
-    py::buffer_info info = b.request();
-    cv::Mat image(480, 640, CV_8UC3, info.ptr);
->>>>>>> 52677639
 
     estimator_->VisualMeas(timestamp_t{ts}, image);
 
@@ -101,10 +93,6 @@
     }
   }
 
-<<<<<<< HEAD
-=======
-
->>>>>>> 52677639
   Eigen::Matrix<double, 3, 4> gsb() { return estimator_->gsb().matrix3x4(); }
   Eigen::Matrix<double, 3, 4> gsc() { return estimator_->gsc().matrix3x4(); }
   Eigen::Matrix<double, 3, 4> gbc() { return estimator_->gbc().matrix3x4(); }
@@ -141,7 +129,6 @@
     return estimator_->InstateFeatureIDs(n_output);
   }
 
-<<<<<<< HEAD
   MatX3 InstateFeaturePositions() {
     return estimator_->InstateFeaturePositions();
   }
@@ -176,10 +163,6 @@
 
   VecXi InstateGroupSinds() {
     return estimator_->InstateGroupSinds();
-=======
-  MatX InstateFeaturePixels(int n_output) {
-    return estimator_->InstateFeaturePixels(n_output);
->>>>>>> 52677639
   }
 
   int num_instate_features() { return estimator_->num_instate_features(); }
@@ -208,13 +191,8 @@
       .def(py::init<const std::string &, const std::string &,
                     const std::string &>())
       .def("InertialMeas", &EstimatorWrapper::InertialMeas)
-<<<<<<< HEAD
       .def("VisualMeas", py::overload_cast<uint64_t, std::string &>(&EstimatorWrapper::VisualMeas))
       .def("VisualMeas", py::overload_cast<uint64_t, py::array_t<unsigned char, py::array::c_style | py::array::forcecast>>(&EstimatorWrapper::VisualMeas))
-=======
-      .def("VisualMeas", &EstimatorWrapper::VisualMeas)
-      .def("VisualMeas2", &EstimatorWrapper::VisualMeas2)
->>>>>>> 52677639
       .def("gbc", &EstimatorWrapper::gbc)
       .def("gsb", &EstimatorWrapper::gsb)
       .def("gsc", &EstimatorWrapper::gsc)
@@ -230,7 +208,6 @@
       .def("td", &EstimatorWrapper::td)
       .def("Ca", &EstimatorWrapper::Ca)
       .def("Cg", &EstimatorWrapper::Cg)
-<<<<<<< HEAD
       .def("InstateFeaturePositions", py::overload_cast<int>(&EstimatorWrapper::InstateFeaturePositions))
       .def("InstateFeaturePositions", py::overload_cast<>(&EstimatorWrapper::InstateFeaturePositions))
       .def("InstateFeatureCovs", py::overload_cast<int>(&EstimatorWrapper::InstateFeatureCovs))
@@ -243,12 +220,6 @@
       .def("InstateGroupSinds", &EstimatorWrapper::InstateGroupSinds)
       .def("InstateGroupPoses", &EstimatorWrapper::InstateGroupPoses)
       .def("InstateGroupCovs", &EstimatorWrapper::InstateGroupCovs)
-=======
-      .def("InstateFeaturePositions", &EstimatorWrapper::InstateFeaturePositions)
-      .def("InstateFeatureCovs", &EstimatorWrapper::InstateFeatureCovs)
-      .def("InstateFeatureIDs", &EstimatorWrapper::InstateFeatureIDs)
-      .def("InstateFeaturePixels", &EstimatorWrapper::InstateFeaturePixels)
->>>>>>> 52677639
       .def("num_instate_features", &EstimatorWrapper::num_instate_features)
       .def("num_instate_groups", &EstimatorWrapper::num_instate_groups)
       .def("now", &EstimatorWrapper::now)
